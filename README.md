# Create a 3D model of an interior room by guiding the user through an AR experience

Highlight physical structures and display text that guides a user to scan the shape of their physical environment using a framework-provided view.

For more information about the app and how it works, see
[Create a 3D model of an interior room by guiding the user through an AR experience]
(https://developer.apple.com/documentation/roomplan/create_a_3d_model_of_an_interior_room_by_guiding_the_user_through_an_ar_experience) in the
developer documentation.

## Export Accuracy

The app exports the captured space to both **USDZ** and **JSON** formats. To
provide architects with the most detailed reference possible, the export uses
`CapturedRoom.ExportOption.all`. This option includes the parametric data and the
raw mesh in the same USDZ file so downstream tools can choose the level of
<<<<<<< HEAD
precision they require.

## Setup

Run `./setup.sh` before building to install required build tools.
=======
>>>>>>> 1cd25697
<|MERGE_RESOLUTION|>--- conflicted
+++ resolved
@@ -13,11 +13,4 @@
 provide architects with the most detailed reference possible, the export uses
 `CapturedRoom.ExportOption.all`. This option includes the parametric data and the
 raw mesh in the same USDZ file so downstream tools can choose the level of
-<<<<<<< HEAD
-precision they require.
-
-## Setup
-
-Run `./setup.sh` before building to install required build tools.
-=======
->>>>>>> 1cd25697
+precision they require.