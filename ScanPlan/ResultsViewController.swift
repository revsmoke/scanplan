import UIKit
import RoomPlan
import SceneKit
import QuickLook

class ResultsViewController: UIViewController, UITableViewDataSource, UITableViewDelegate, QLPreviewControllerDataSource, QLPreviewControllerDelegate {
    
    // UI Components
    private var scrollView: UIScrollView!
    private var contentView: UIView!
    private var roomInfoView: UIView!
    private var dimensionsStackView: UIStackView!
    private var tableView: UITableView!
    private var segmentedControl: UISegmentedControl!
    private var sceneView: SCNView!
    
    // Buttons
    private var exportButton: UIButton!
    private var viewModelButton: UIButton!
    
    // Activity indicator
    private var activityIndicator: UIActivityIndicatorView?
    
    // The captured room data from RoomPlan
    var finalRoomData: CapturedRoom?
    
    // Temporary URL for the exported USDZ file
    private var temporaryModelURL: URL?
    
    // Container for stacked buttons at bottom
    private var buttonStackView: UIStackView!
    
    // Measurement data
    private var roomWidth: Float = 0
    private var roomLength: Float = 0
    private var roomHeight: Float = 0
    private var roomArea: Float = 0
    
    // Data for the table view
    private var measurements: [(title: String, items: [MeasurementItem])] = []
    
    // Simple data structure for measurements
    struct MeasurementItem {
        let name: String
        let width: Float
        let height: Float
        let length: Float
    }
    
    // Current unit system (persisted with UserDefaults)
    private var isMetric: Bool = {
        // Load saved preference or default to true (metric)
        return UserDefaults.standard.object(forKey: "RoomPlanUseMetricUnits") as? Bool ?? true
    }()

    override func viewDidLoad() {
        super.viewDidLoad()
        
        // Setup the UI layout
        setupUI()
        
        // Process room data
        processRoomData()
        
        // Generate the 3D model right away
        generateModel()
    }
    
    override func viewDidAppear(_ animated: Bool) {
        super.viewDidAppear(animated)
        // Nothing special needed here now
    }
    
    // MARK: - Data Processing
    
    private func processRoomData() {
        guard let roomData = finalRoomData else {
            showAlert(title: "Missing Data", message: "No room data available to process")
            
            // Disable interactive elements that depend on room data
            viewModelButton.isEnabled = false
            exportButton.isEnabled = false
            
            // Update UI with empty state
            updateEmptyState()
            return
        }
        
        // Extract overall room dimensions - estimated from the data
        var maxX: Float = 0
        var maxY: Float = 0
        var maxZ: Float = 0
        
        // Process walls
        var wallItems: [MeasurementItem] = []
        
        for (index, wall) in roomData.walls.enumerated() {
            // Get dimensions from the wall
            // Access the dimensions components directly
            let dimensions = wall.dimensions
            // Use x as width and y as height for simd_float3
            let width = dimensions.x
            let height = dimensions.y
            
            // Track maximum dimensions
            maxX = max(maxX, width)
            maxY = max(maxY, height)
            
            // Add to wall items
            wallItems.append(MeasurementItem(
                name: "Wall \(index + 1)",
                width: width,
                height: height,
                length: 0.1 // Walls are thin
            ))
        }
        
        // Process doors, windows, and furniture
        var doorItems: [MeasurementItem] = []
        var windowItems: [MeasurementItem] = []
        var furnitureItems: [MeasurementItem] = []
        
        for (index, object) in roomData.objects.enumerated() {
            // Access the dimensions components directly
            let dimensions = object.dimensions
            // Use x as width, y as height, and z as length for simd_float3
            let width = dimensions.x
            let height = dimensions.y
            let length = dimensions.z
            
            // Track maximum dimensions
            maxX = max(maxX, width)
            maxZ = max(maxZ, length)
            
            // Create measurement item
            let item = MeasurementItem(
                name: "\(getCategoryName(object.category)) \(index + 1)",
                width: width,
                height: height,
                length: length
            )
            
            // Categorize by object type using the string name
            let categoryString = getCategoryName(object.category)
            if categoryString == "Door" {
                doorItems.append(item)
            } else if categoryString == "Window" {
                windowItems.append(item)
            } else {
                furnitureItems.append(item)
            }
        }
        
        // Set room dimensions
        roomWidth = maxX
        roomLength = maxZ
        roomHeight = maxY
        roomArea = roomWidth * roomLength
        
        // Update measurement sections
        measurements = []
        
        if !wallItems.isEmpty {
            measurements.append(("Walls", wallItems))
        }
        
        if !doorItems.isEmpty {
            measurements.append(("Doors", doorItems))
        }
        
        if !windowItems.isEmpty {
            measurements.append(("Windows", windowItems))
        }
        
        if !furnitureItems.isEmpty {
            measurements.append(("Furniture", furnitureItems))
        }
        
        // Update UI
        updateDimensionsDisplay()
        tableView.reloadData()
        
        // Create 3D visualization
        createFloorPlanScene()
    }
    
    private func getCategoryName(_ category: CapturedRoom.Object.Category) -> String {
        // Use string description of the enum to handle API changes in iOS 18
        let categoryString = String(describing: category)
        
        // Map enum description to friendly names
        switch categoryString {
        case _ where categoryString.contains("door"):
            return "Door"
        case _ where categoryString.contains("window"):
            return "Window"
        case _ where categoryString.contains("bathtub"):
            return "Bathtub"
        case _ where categoryString.contains("bed"):
            return "Bed"
        case _ where categoryString.contains("chair"):
            return "Chair"
        case _ where categoryString.contains("dishwasher"):
            return "Dishwasher"
        case _ where categoryString.contains("fireplace"):
            return "Fireplace"
        case _ where categoryString.contains("oven"):
            return "Oven"
        case _ where categoryString.contains("refrigerator"):
            return "Refrigerator"
        case _ where categoryString.contains("sink"):
            return "Sink"
        case _ where categoryString.contains("sofa"):
            return "Sofa"
        case _ where categoryString.contains("stairs"):
            return "Stairs"
        case _ where categoryString.contains("storage"):
            return "Storage"
        case _ where categoryString.contains("stove"):
            return "Stove"
        case _ where categoryString.contains("table"):
            return "Table"
        case _ where categoryString.contains("television"):
            return "TV"
        case _ where categoryString.contains("toilet"):
            return "Toilet"
        case _ where categoryString.contains("washerDryer"):
            return "Washer/Dryer"
        default:
            return "Unknown"
        }
    }
    
    // Helper to update all dimension displays when unit system changes
    private func updateDimensionsDisplay() {
        // Update the UI with current dimensions in the selected unit system
        guard let widthLabel = dimensionsStackView.arrangedSubviews[0].subviews.last as? UILabel,
              let lengthLabel = dimensionsStackView.arrangedSubviews[1].subviews.last as? UILabel,
              let heightLabel = dimensionsStackView.arrangedSubviews[2].subviews.last as? UILabel,
              let areaLabel = dimensionsStackView.arrangedSubviews[3].subviews.last as? UILabel else {
            return
        }
        
        if isMetric {
            // Metric measurements
            widthLabel.text = String(format: "%.2f m", roomWidth)
            lengthLabel.text = String(format: "%.2f m", roomLength)
            heightLabel.text = String(format: "%.2f m", roomHeight)
            areaLabel.text = String(format: "%.2f m²", roomArea)
        } else {
            // Imperial measurements
            let feetPerMeter: Float = 3.28084
            widthLabel.text = String(format: "%.2f ft", roomWidth * feetPerMeter)
            lengthLabel.text = String(format: "%.2f ft", roomLength * feetPerMeter)
            heightLabel.text = String(format: "%.2f ft", roomHeight * feetPerMeter)
            areaLabel.text = String(format: "%.2f sq ft", roomArea * feetPerMeter * feetPerMeter)
        }
        
        // Refresh table view to update measurements
        tableView.reloadData()
    }
    
    // MARK: - UI Setup
    private func setupUI() {
        // Configure navigation bar
        title = "Room Plan Results"
        
        // Add a "Continue Scanning" button to the navigation bar
        let scanButton = UIBarButtonItem(
            title: "Continue Scanning",
            style: .plain,
            target: self,
            action: #selector(continueScanningTapped)
        )
        navigationItem.rightBarButtonItem = scanButton
        
        // Setup scrollview for the content
        setupScrollView()
        
        // Setup room info card with dimensions
        setupRoomInfoView()
        
        // Setup segmented control for unit switching
        setupUnitSegmentedControl()
        
        // Setup 2D floor plan view
        setupFloorPlanView()
        
        // Setup table view for walls and objects
        setupTableView()
        
        // Setup buttons at the bottom
        setupButtonStackView()
        
        // Add activity indicator
        setupActivityIndicator()
    }
    
    private func setupScrollView() {
        // Create scroll view with Auto Layout
        scrollView = UIScrollView()
        scrollView.translatesAutoresizingMaskIntoConstraints = false
        scrollView.backgroundColor = .systemGroupedBackground
        view.addSubview(scrollView)
        
        // Pin scrollView to view edges (accounting for button stack at bottom)
        NSLayoutConstraint.activate([
            scrollView.topAnchor.constraint(equalTo: view.safeAreaLayoutGuide.topAnchor),
            scrollView.leadingAnchor.constraint(equalTo: view.leadingAnchor),
            scrollView.trailingAnchor.constraint(equalTo: view.trailingAnchor),
            scrollView.bottomAnchor.constraint(equalTo: view.safeAreaLayoutGuide.bottomAnchor, constant: -120) // Space for buttons
        ])
        
        // Create content view for the scroll view
        contentView = UIView()
        contentView.translatesAutoresizingMaskIntoConstraints = false
        scrollView.addSubview(contentView)
        
        // Pin contentView to scrollView edges with equal width
        NSLayoutConstraint.activate([
            contentView.topAnchor.constraint(equalTo: scrollView.topAnchor),
            contentView.leadingAnchor.constraint(equalTo: scrollView.leadingAnchor),
            contentView.trailingAnchor.constraint(equalTo: scrollView.trailingAnchor),
            contentView.bottomAnchor.constraint(equalTo: scrollView.bottomAnchor),
            contentView.widthAnchor.constraint(equalTo: scrollView.widthAnchor)
        ])
    }
    
    private func setupRoomInfoView() {
        // Card for room dimensions with Auto Layout
        roomInfoView = UIView()
        roomInfoView.translatesAutoresizingMaskIntoConstraints = false
        roomInfoView.backgroundColor = .systemBackground
        roomInfoView.layer.cornerRadius = 12
        roomInfoView.layer.shadowColor = UIColor.black.cgColor
        roomInfoView.layer.shadowOffset = CGSize(width: 0, height: 2)
        roomInfoView.layer.shadowRadius = 4
        roomInfoView.layer.shadowOpacity = 0.1
        contentView.addSubview(roomInfoView)
        
        // Position roomInfoView with constraints
        NSLayoutConstraint.activate([
            roomInfoView.topAnchor.constraint(equalTo: contentView.topAnchor, constant: 20),
            roomInfoView.leadingAnchor.constraint(equalTo: contentView.leadingAnchor, constant: 16),
            roomInfoView.trailingAnchor.constraint(equalTo: contentView.trailingAnchor, constant: -16),
            roomInfoView.heightAnchor.constraint(equalToConstant: 160)
        ])
        
        // Add title with Auto Layout
        let titleLabel = UILabel()
        titleLabel.translatesAutoresizingMaskIntoConstraints = false
        titleLabel.text = "Room Dimensions"
        titleLabel.font = UIFont.boldSystemFont(ofSize: 20)
        roomInfoView.addSubview(titleLabel)
        
        NSLayoutConstraint.activate([
            titleLabel.topAnchor.constraint(equalTo: roomInfoView.topAnchor, constant: 16),
            titleLabel.leadingAnchor.constraint(equalTo: roomInfoView.leadingAnchor, constant: 16),
            titleLabel.trailingAnchor.constraint(equalTo: roomInfoView.trailingAnchor, constant: -16)
        ])
        
        // Create stack view for dimensions with Auto Layout
        dimensionsStackView = UIStackView()
        dimensionsStackView.translatesAutoresizingMaskIntoConstraints = false
        dimensionsStackView.axis = .horizontal
        dimensionsStackView.distribution = .fillEqually
        dimensionsStackView.spacing = 10
        roomInfoView.addSubview(dimensionsStackView)
        
        NSLayoutConstraint.activate([
            dimensionsStackView.topAnchor.constraint(equalTo: titleLabel.bottomAnchor, constant: 8),
            dimensionsStackView.leadingAnchor.constraint(equalTo: roomInfoView.leadingAnchor, constant: 16),
            dimensionsStackView.trailingAnchor.constraint(equalTo: roomInfoView.trailingAnchor, constant: -16),
            dimensionsStackView.bottomAnchor.constraint(equalTo: roomInfoView.bottomAnchor, constant: -16)
        ])
        
        // Add dimension items
        let dimensions = [
            ("Width", "0.00 m"),
            ("Length", "0.00 m"),
            ("Height", "0.00 m"),
            ("Area", "0.00 m²")
        ]
        
        for dimension in dimensions {
            let card = createDimensionCard(title: dimension.0, value: dimension.1)
            dimensionsStackView.addArrangedSubview(card)
        }
    }
    
    private func createDimensionCard(title: String, value: String) -> UIView {
        let card = UIView()
        card.backgroundColor = UIColor.systemGray6
        card.layer.cornerRadius = 8
        
        // Title label with Auto Layout
        let titleLabel = UILabel()
        titleLabel.translatesAutoresizingMaskIntoConstraints = false
        titleLabel.text = title
        titleLabel.font = UIFont.systemFont(ofSize: 14, weight: .medium)
        titleLabel.textColor = .secondaryLabel
        titleLabel.textAlignment = .center
        card.addSubview(titleLabel)
        
        // Value label with Auto Layout
        let valueLabel = UILabel()
        valueLabel.translatesAutoresizingMaskIntoConstraints = false
        valueLabel.text = value
        valueLabel.font = UIFont.systemFont(ofSize: 20, weight: .bold)
        valueLabel.textAlignment = .center
        card.addSubview(valueLabel)
        
        // Apply constraints
        NSLayoutConstraint.activate([
            titleLabel.topAnchor.constraint(equalTo: card.topAnchor, constant: 8),
            titleLabel.leadingAnchor.constraint(equalTo: card.leadingAnchor),
            titleLabel.trailingAnchor.constraint(equalTo: card.trailingAnchor),
            
            valueLabel.topAnchor.constraint(equalTo: titleLabel.bottomAnchor, constant: 4),
            valueLabel.leadingAnchor.constraint(equalTo: card.leadingAnchor),
            valueLabel.trailingAnchor.constraint(equalTo: card.trailingAnchor),
            valueLabel.bottomAnchor.constraint(lessThanOrEqualTo: card.bottomAnchor, constant: -8)
        ])
        
        // Add accessibility - make the whole card one accessible element
        card.isAccessibilityElement = true
        card.accessibilityLabel = "\(title): \(value)"
        card.accessibilityTraits = .staticText
        
        return card
    }
    
    private func setupUnitSegmentedControl() {
        // Create segmented control for unit switching with Auto Layout
        segmentedControl = UISegmentedControl(items: ["Metric", "Imperial"])
        segmentedControl.selectedSegmentIndex = isMetric ? 0 : 1 // Set based on saved preference
        segmentedControl.translatesAutoresizingMaskIntoConstraints = false
        contentView.addSubview(segmentedControl)
        
        // Position segmentedControl below roomInfoView
        NSLayoutConstraint.activate([
            segmentedControl.topAnchor.constraint(equalTo: roomInfoView.bottomAnchor, constant: 20),
            segmentedControl.leadingAnchor.constraint(equalTo: contentView.leadingAnchor, constant: 16),
            segmentedControl.trailingAnchor.constraint(equalTo: contentView.trailingAnchor, constant: -16),
            segmentedControl.heightAnchor.constraint(equalToConstant: 32)
        ])
        
        // Add action
        segmentedControl.addTarget(self, action: #selector(unitSystemChanged), for: .valueChanged)
        
        // Add accessibility
        segmentedControl.accessibilityLabel = "Measurement units"
        segmentedControl.accessibilityHint = "Switch between metric and imperial measurement units"
    }
    
    private func setupFloorPlanView() {
        // Setup 2D floor plan view using SceneKit with Auto Layout
        sceneView = SCNView()
        sceneView.translatesAutoresizingMaskIntoConstraints = false
        sceneView.backgroundColor = .systemBackground
        sceneView.layer.cornerRadius = 12
        sceneView.clipsToBounds = true
        sceneView.antialiasingMode = .multisampling4X
        contentView.addSubview(sceneView)
        
        // Position sceneView below segmentedControl
        NSLayoutConstraint.activate([
            sceneView.topAnchor.constraint(equalTo: segmentedControl.bottomAnchor, constant: 20),
            sceneView.leadingAnchor.constraint(equalTo: contentView.leadingAnchor, constant: 16),
            sceneView.trailingAnchor.constraint(equalTo: contentView.trailingAnchor, constant: -16),
            sceneView.heightAnchor.constraint(equalToConstant: 300)
        ])
        
        // Set up initial empty scene using our helper methods
        let scene = createBaseScene()
        setupSceneCamera(for: scene)
        setupSceneLighting(for: scene)
        
        sceneView.scene = scene
        sceneView.allowsCameraControl = true
        
        // Add accessibility
        sceneView.isAccessibilityElement = true
        sceneView.accessibilityLabel = "3D floor plan view"
        sceneView.accessibilityHint = "Shows interactive visualization of room layout"
        sceneView.accessibilityTraits = .image
    }
    
    private func setupTableView() {
        // Setup table view for walls and objects with Auto Layout
        let frame = CGRect(x: 0, y: 0, width: contentView.bounds.width - 32, height: 400)
        tableView = UITableView(frame: frame, style: .insetGrouped)
        tableView.translatesAutoresizingMaskIntoConstraints = false
        tableView.delegate = self
        tableView.dataSource = self
        tableView.backgroundColor = .clear
        tableView.layer.cornerRadius = 12
        tableView.register(UITableViewCell.self, forCellReuseIdentifier: "cell")
        tableView.isScrollEnabled = false // Prevent nested scrolling
        contentView.addSubview(tableView)
        
        // Position tableView below sceneView
        NSLayoutConstraint.activate([
            tableView.topAnchor.constraint(equalTo: sceneView.bottomAnchor, constant: 20),
            tableView.leadingAnchor.constraint(equalTo: contentView.leadingAnchor, constant: 16),
            tableView.trailingAnchor.constraint(equalTo: contentView.trailingAnchor, constant: -16),
            tableView.bottomAnchor.constraint(equalTo: contentView.bottomAnchor, constant: -20)
        ])
    }
    
    private func setupActivityIndicator() {
        // Add activity indicator with Auto Layout
        activityIndicator = UIActivityIndicatorView(style: .large)
        if let activityIndicator = activityIndicator {
            activityIndicator.translatesAutoresizingMaskIntoConstraints = false
            activityIndicator.hidesWhenStopped = true
            view.addSubview(activityIndicator)
            
            // Center activity indicator in view
            NSLayoutConstraint.activate([
                activityIndicator.centerXAnchor.constraint(equalTo: view.centerXAnchor),
                activityIndicator.centerYAnchor.constraint(equalTo: view.centerYAnchor)
            ])
        }
    }
    
    private func setupButtonStackView() {
        // Create stack view for buttons with Auto Layout
        buttonStackView = UIStackView()
        buttonStackView.translatesAutoresizingMaskIntoConstraints = false
        buttonStackView.axis = .vertical
        buttonStackView.spacing = 10
        buttonStackView.distribution = .fillEqually
        
        // Create "View 3D Model" button
        viewModelButton = createButton(title: "View 3D Model", color: .systemIndigo)
        viewModelButton.addTarget(self, action: #selector(viewModelButtonTapped), for: .touchUpInside)
        viewModelButton.isEnabled = false // Disabled until model is ready
        
        // Create export button
        exportButton = createButton(title: "Export Room Data", color: .systemBlue)
        exportButton.addTarget(self, action: #selector(exportButtonTapped), for: .touchUpInside)
        
        // Add buttons to stack
        buttonStackView.addArrangedSubview(viewModelButton)
        buttonStackView.addArrangedSubview(exportButton)
        
        // Add stack to view (not to the scroll view)
        view.addSubview(buttonStackView)
        
        // Position the button stack at the bottom of the screen
        NSLayoutConstraint.activate([
            buttonStackView.leadingAnchor.constraint(equalTo: view.leadingAnchor, constant: 16),
            buttonStackView.trailingAnchor.constraint(equalTo: view.trailingAnchor, constant: -16),
            buttonStackView.bottomAnchor.constraint(equalTo: view.safeAreaLayoutGuide.bottomAnchor, constant: -16),
            buttonStackView.heightAnchor.constraint(equalToConstant: 110) // Height for two buttons
        ])
    }
    
    private func createButton(title: String, color: UIColor) -> UIButton {
        let button = UIButton(type: .system)
        button.backgroundColor = color
        button.setTitle(title, for: .normal)
        button.setTitleColor(.white, for: .normal)
        button.layer.cornerRadius = 10
        button.titleLabel?.font = UIFont.systemFont(ofSize: 17, weight: .semibold)
        
        // Add shadow
        button.layer.shadowColor = UIColor.black.cgColor
        button.layer.shadowOffset = CGSize(width: 0, height: 2)
        button.layer.shadowRadius = 4
        button.layer.shadowOpacity = 0.1
        
        // Add accessibility
        button.accessibilityLabel = title
        
        if title.contains("3D Model") {
            button.accessibilityHint = "Opens interactive 3D model of captured room"
        } else if title.contains("Export") {
            button.accessibilityHint = "Saves room data as USDZ and JSON files"
        }
        
        return button
    }
    
    
    // MARK: - Actions
    
    @objc private func continueScanningTapped() {
        // Pop back to the RoomCaptureViewController
        navigationController?.popViewController(animated: true)
    }
    
    @objc private func unitSystemChanged(_ sender: UISegmentedControl) {
        isMetric = sender.selectedSegmentIndex == 0
        
        // Save preference to UserDefaults
        UserDefaults.standard.set(isMetric, forKey: "RoomPlanUseMetricUnits")
        
        // Update the UI
        updateDimensionsDisplay()
        
        // Announce unit change to VoiceOver
        UIAccessibility.post(notification: .announcement, 
                             argument: isMetric ? "Switched to metric units" : "Switched to imperial units")
    }
    
    @objc private func viewModelButtonTapped() {
        // Present QuickLook preview of the 3D model
        let frame = CGRect(x: 0, y: 0, width: view.bounds.width, height: view.bounds.height)
        let previewController = QLPreviewController()
        previewController.view.frame = frame
        previewController.dataSource = self
        previewController.delegate = self
        present(previewController, animated: true)
    }
    
<<<<<<< HEAD
=======
    // MARK: - QLPreviewControllerDelegate
    
    func previewControllerDidDismiss(_ controller: QLPreviewController) {
        // We don't clean up model immediately after viewing
        // This allows user to view it multiple times
        // Model will be cleaned up when the controller is deallocated
    }
    
    @objc private func exportButtonTapped() {
        // Show activity indicator
        activityIndicator?.startAnimating()
        
        // Disable button during export
        exportButton.isEnabled = false
        
        // Perform the export
        exportResults()
    }
    
    // MARK: - QLPreviewControllerDataSource
    
    func numberOfPreviewItems(in controller: QLPreviewController) -> Int {
        return temporaryModelURL != nil ? 1 : 0
    }
    
    func previewController(_ controller: QLPreviewController, previewItemAt index: Int) -> QLPreviewItem {
        guard let modelURL = temporaryModelURL else {
            // Create a fallback URL instead of crashing
            DispatchQueue.main.async { [weak self] in
                controller.dismiss(animated: true) { [weak self] in
                    DispatchQueue.main.async {
                        self?.showAlert(title: "3D Model Error", message: "The 3D model is not available or failed to generate.")
                    }
                }
            }
            // Return empty file URL as fallback
            return URL(fileURLWithPath: "") as QLPreviewItem
        }
        
        return modelURL as QLPreviewItem
    }
    
    // Export the USDZ and JSON data - mirrors RoomCaptureViewController's exportResults
    private func exportResults() {
        guard let roomData = finalRoomData else {
            showAlert(title: "Export Error", message: "No room data available to export")
            activityIndicator?.stopAnimating()
            exportButton.isEnabled = true
            return
        }
        
        let destinationFolderURL = FileManager.default.temporaryDirectory.appending(path: "Export")
        let destinationURL = destinationFolderURL.appending(path: "Room.usdz")
        let capturedRoomURL = destinationFolderURL.appending(path: "Room.json")
        
        do {
            // Create directory for export files
            do {
                try FileManager.default.createDirectory(at: destinationFolderURL, withIntermediateDirectories: true)
            } catch {
                throw NSError(domain: "AppErrorDomain", code: 100, 
                             userInfo: [NSLocalizedDescriptionKey: "Failed to create export directory: \(error.localizedDescription)"])
            }
            
            // Export JSON with specific error handling
            do {
                let jsonEncoder = JSONEncoder()
                jsonEncoder.outputFormatting = [.prettyPrinted, .sortedKeys]
                let jsonData = try jsonEncoder.encode(roomData)
                try jsonData.write(to: capturedRoomURL)
            } catch {
                throw NSError(domain: "AppErrorDomain", code: 101, 
                             userInfo: [NSLocalizedDescriptionKey: "Failed to generate JSON data: \(error.localizedDescription)"])
            }
            
            // Export USDZ with highest fidelity
            // `.all` preserves both the parametric data and underlying mesh
            // for accurate architectural reference.
            do {
                try roomData.export(to: destinationURL, exportOptions: .all)
            } catch {
                throw NSError(domain: "AppErrorDomain", code: 102,
                             userInfo: [NSLocalizedDescriptionKey: "Failed to generate 3D model: \(error.localizedDescription)"])
            }
            
            // Show share sheet
            let activityVC = UIActivityViewController(activityItems: [destinationFolderURL], applicationActivities: nil)
            activityVC.modalPresentationStyle = .popover
            
            // Set completion handler to re-enable button
            activityVC.completionWithItemsHandler = { [weak self] _, _, _, _ in
                DispatchQueue.main.async {
                    self?.activityIndicator?.stopAnimating()
                    self?.exportButton.isEnabled = true
                }
            }
            
            present(activityVC, animated: true, completion: nil)
            if let popOver = activityVC.popoverPresentationController {
                popOver.sourceView = self.exportButton
            }
        } catch {
            let errorMessage = (error as NSError).localizedDescription
            showAlert(title: "Export Failed", message: errorMessage)
            print("Export error: \(error)")
            
            DispatchQueue.main.async { [weak self] in
                self?.activityIndicator?.stopAnimating()
                self?.exportButton.isEnabled = true
            }
        }
    }
    
    // Generate the 3D model and save it to a temporary file
    private func generateModel() {
        guard let roomData = finalRoomData else {
            showAlert(title: "Model Generation Failed", message: "No room data available to generate model")
            return
        }
        
        // Show activity indicator while generating model
        activityIndicator?.startAnimating()
        
        // Clean up any existing model first
        if let existingURL = temporaryModelURL, FileManager.default.fileExists(atPath: existingURL.path) {
            try? FileManager.default.removeItem(at: existingURL)
            temporaryModelURL = nil
        }
        
        // Create a temporary directory for the model
        let modelDirectory = FileManager.default.temporaryDirectory.appending(path: "RoomModel")
        let modelURL = modelDirectory.appending(path: "RoomPreview.usdz")
        
        do {
            // Create directory if it doesn't exist
            try FileManager.default.createDirectory(at: modelDirectory, withIntermediateDirectories: true)
            
            // Remove any existing file
            if FileManager.default.fileExists(atPath: modelURL.path) {
                try FileManager.default.removeItem(at: modelURL)
            }
            
            // Export the USDZ model using `.all` for maximum detail
            try roomData.export(to: modelURL, exportOptions: .all)
            
            // Save the URL for the QuickLook preview - ensure on main thread
            DispatchQueue.main.async { [weak self] in
                self?.temporaryModelURL = modelURL
            }
            
            // Enable the view model button
            DispatchQueue.main.async {
                self.viewModelButton.isEnabled = true
                self.activityIndicator?.stopAnimating()
            }
            
            print("3D model generated successfully at: \(modelURL.path)")
        } catch {
            print("Error generating 3D model: \(error)")
            DispatchQueue.main.async { [weak self] in
                self?.activityIndicator?.stopAnimating()
                self?.viewModelButton.isEnabled = false
                self?.showAlert(title: "Model Generation Failed", 
                               message: "Failed to generate 3D model: \(error.localizedDescription)")
            }
        }
    }
    
    // Helper to show alerts
    private func showAlert(title: String, message: String) {
        let alert = UIAlertController(title: title, message: message, preferredStyle: .alert)
        alert.addAction(UIAlertAction(title: "OK", style: .default))
        present(alert, animated: true)
    }
    
>>>>>>> 1cd25697
    // MARK: - Handling Empty States
    
    private func updateEmptyState() {
        // Update dimensions with placeholder text
        guard let widthLabel = dimensionsStackView.arrangedSubviews[0].subviews.last as? UILabel,
              let lengthLabel = dimensionsStackView.arrangedSubviews[1].subviews.last as? UILabel,
              let heightLabel = dimensionsStackView.arrangedSubviews[2].subviews.last as? UILabel,
              let areaLabel = dimensionsStackView.arrangedSubviews[3].subviews.last as? UILabel else {
            return
        }
        
        widthLabel.text = "- -"
        lengthLabel.text = "- -"
        heightLabel.text = "- -"
        areaLabel.text = "- -"
        
        // Add empty state to scene view
        setupEmptyScene()
        
        // Clear table view
        measurements = []
        tableView.reloadData()
        
        // Update accessibility for dimension cards in empty state
        for (index, view) in dimensionsStackView.arrangedSubviews.enumerated() {
            let title: String
            switch index {
            case 0: title = "Width"
            case 1: title = "Length"
            case 2: title = "Height"
            case 3: title = "Area"
            default: title = "Dimension"
            }
            
            view.accessibilityLabel = "\(title): not available"
        }
        
        // Announce to user that no data is available
        UIAccessibility.post(notification: .screenChanged, argument: "No room data available")
    }
    
    
    // MARK: - Memory Management
    
    deinit {
        // Clean up any temporary files when this controller is deallocated
        cleanupTemporaryFiles()
    }
    
}<|MERGE_RESOLUTION|>--- conflicted
+++ resolved
@@ -615,184 +615,6 @@
         present(previewController, animated: true)
     }
     
-<<<<<<< HEAD
-=======
-    // MARK: - QLPreviewControllerDelegate
-    
-    func previewControllerDidDismiss(_ controller: QLPreviewController) {
-        // We don't clean up model immediately after viewing
-        // This allows user to view it multiple times
-        // Model will be cleaned up when the controller is deallocated
-    }
-    
-    @objc private func exportButtonTapped() {
-        // Show activity indicator
-        activityIndicator?.startAnimating()
-        
-        // Disable button during export
-        exportButton.isEnabled = false
-        
-        // Perform the export
-        exportResults()
-    }
-    
-    // MARK: - QLPreviewControllerDataSource
-    
-    func numberOfPreviewItems(in controller: QLPreviewController) -> Int {
-        return temporaryModelURL != nil ? 1 : 0
-    }
-    
-    func previewController(_ controller: QLPreviewController, previewItemAt index: Int) -> QLPreviewItem {
-        guard let modelURL = temporaryModelURL else {
-            // Create a fallback URL instead of crashing
-            DispatchQueue.main.async { [weak self] in
-                controller.dismiss(animated: true) { [weak self] in
-                    DispatchQueue.main.async {
-                        self?.showAlert(title: "3D Model Error", message: "The 3D model is not available or failed to generate.")
-                    }
-                }
-            }
-            // Return empty file URL as fallback
-            return URL(fileURLWithPath: "") as QLPreviewItem
-        }
-        
-        return modelURL as QLPreviewItem
-    }
-    
-    // Export the USDZ and JSON data - mirrors RoomCaptureViewController's exportResults
-    private func exportResults() {
-        guard let roomData = finalRoomData else {
-            showAlert(title: "Export Error", message: "No room data available to export")
-            activityIndicator?.stopAnimating()
-            exportButton.isEnabled = true
-            return
-        }
-        
-        let destinationFolderURL = FileManager.default.temporaryDirectory.appending(path: "Export")
-        let destinationURL = destinationFolderURL.appending(path: "Room.usdz")
-        let capturedRoomURL = destinationFolderURL.appending(path: "Room.json")
-        
-        do {
-            // Create directory for export files
-            do {
-                try FileManager.default.createDirectory(at: destinationFolderURL, withIntermediateDirectories: true)
-            } catch {
-                throw NSError(domain: "AppErrorDomain", code: 100, 
-                             userInfo: [NSLocalizedDescriptionKey: "Failed to create export directory: \(error.localizedDescription)"])
-            }
-            
-            // Export JSON with specific error handling
-            do {
-                let jsonEncoder = JSONEncoder()
-                jsonEncoder.outputFormatting = [.prettyPrinted, .sortedKeys]
-                let jsonData = try jsonEncoder.encode(roomData)
-                try jsonData.write(to: capturedRoomURL)
-            } catch {
-                throw NSError(domain: "AppErrorDomain", code: 101, 
-                             userInfo: [NSLocalizedDescriptionKey: "Failed to generate JSON data: \(error.localizedDescription)"])
-            }
-            
-            // Export USDZ with highest fidelity
-            // `.all` preserves both the parametric data and underlying mesh
-            // for accurate architectural reference.
-            do {
-                try roomData.export(to: destinationURL, exportOptions: .all)
-            } catch {
-                throw NSError(domain: "AppErrorDomain", code: 102,
-                             userInfo: [NSLocalizedDescriptionKey: "Failed to generate 3D model: \(error.localizedDescription)"])
-            }
-            
-            // Show share sheet
-            let activityVC = UIActivityViewController(activityItems: [destinationFolderURL], applicationActivities: nil)
-            activityVC.modalPresentationStyle = .popover
-            
-            // Set completion handler to re-enable button
-            activityVC.completionWithItemsHandler = { [weak self] _, _, _, _ in
-                DispatchQueue.main.async {
-                    self?.activityIndicator?.stopAnimating()
-                    self?.exportButton.isEnabled = true
-                }
-            }
-            
-            present(activityVC, animated: true, completion: nil)
-            if let popOver = activityVC.popoverPresentationController {
-                popOver.sourceView = self.exportButton
-            }
-        } catch {
-            let errorMessage = (error as NSError).localizedDescription
-            showAlert(title: "Export Failed", message: errorMessage)
-            print("Export error: \(error)")
-            
-            DispatchQueue.main.async { [weak self] in
-                self?.activityIndicator?.stopAnimating()
-                self?.exportButton.isEnabled = true
-            }
-        }
-    }
-    
-    // Generate the 3D model and save it to a temporary file
-    private func generateModel() {
-        guard let roomData = finalRoomData else {
-            showAlert(title: "Model Generation Failed", message: "No room data available to generate model")
-            return
-        }
-        
-        // Show activity indicator while generating model
-        activityIndicator?.startAnimating()
-        
-        // Clean up any existing model first
-        if let existingURL = temporaryModelURL, FileManager.default.fileExists(atPath: existingURL.path) {
-            try? FileManager.default.removeItem(at: existingURL)
-            temporaryModelURL = nil
-        }
-        
-        // Create a temporary directory for the model
-        let modelDirectory = FileManager.default.temporaryDirectory.appending(path: "RoomModel")
-        let modelURL = modelDirectory.appending(path: "RoomPreview.usdz")
-        
-        do {
-            // Create directory if it doesn't exist
-            try FileManager.default.createDirectory(at: modelDirectory, withIntermediateDirectories: true)
-            
-            // Remove any existing file
-            if FileManager.default.fileExists(atPath: modelURL.path) {
-                try FileManager.default.removeItem(at: modelURL)
-            }
-            
-            // Export the USDZ model using `.all` for maximum detail
-            try roomData.export(to: modelURL, exportOptions: .all)
-            
-            // Save the URL for the QuickLook preview - ensure on main thread
-            DispatchQueue.main.async { [weak self] in
-                self?.temporaryModelURL = modelURL
-            }
-            
-            // Enable the view model button
-            DispatchQueue.main.async {
-                self.viewModelButton.isEnabled = true
-                self.activityIndicator?.stopAnimating()
-            }
-            
-            print("3D model generated successfully at: \(modelURL.path)")
-        } catch {
-            print("Error generating 3D model: \(error)")
-            DispatchQueue.main.async { [weak self] in
-                self?.activityIndicator?.stopAnimating()
-                self?.viewModelButton.isEnabled = false
-                self?.showAlert(title: "Model Generation Failed", 
-                               message: "Failed to generate 3D model: \(error.localizedDescription)")
-            }
-        }
-    }
-    
-    // Helper to show alerts
-    private func showAlert(title: String, message: String) {
-        let alert = UIAlertController(title: title, message: message, preferredStyle: .alert)
-        alert.addAction(UIAlertAction(title: "OK", style: .default))
-        present(alert, animated: true)
-    }
-    
->>>>>>> 1cd25697
     // MARK: - Handling Empty States
     
     private func updateEmptyState() {
@@ -841,5 +663,4 @@
         // Clean up any temporary files when this controller is deallocated
         cleanupTemporaryFiles()
     }
-    
 }